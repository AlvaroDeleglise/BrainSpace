classdef GradientMaps
% obj = BrainSpace(varargin)
%
% Class definition and constructor for BrainSpace. The following
% name-value pairs are allowed as input.
%
%   - kernel (default: normalized angle)
%       - 'p','pearson'
%       - 'sm','spearman'
%       - 'g','gaussian'
%       - 'na','normalized angle'
%       - 'cs','cosine similarity'
%       - '','none'
%       - a function handle
%   - approach (default: diffusion embedding)
%       - 'dm','diffusion embedding'
%       - 'le','laplacian eigenmap'
%       - 'pca','principal component analysis'
%       - a function handle
%   - alignment (default: none)
%       - 'none',''
%       - 'pa','procrustes analysis'
%       - 'ja','joint alignment'
%       - a function handle
%   - n_components (default: 10)
%       - Any natural number.
%   - random_state (default: nan)
%       - Any valid input for MATLAB's "rng" function or nan for no
%           initialization.
%
% For complete documentation, including descriptions of this object's
% properties and methods please consult our <a
% href="https://brainspace.readthedocs.io/en/latest/pages/matlab_doc/main_functionality/gradientmaps.html">ReadTheDocs</a>.
%
% See also: GRADIENTMAPS.FIT
    
    properties (SetAccess = private)
        method
        gradients
        aligned
        lambda        
    end
    
    properties (Access = private)
        random_state
    end
    
    methods
        %% Constructor
        function obj = GradientMaps(varargin)
            disp('Launching BrainSpace, the gradient connectivity toolbox.');
            disp('');
            
            % Parse input
            in_fun = @(x) isa(x,'char') || isa(x,'function_handle');
            p = inputParser;
            addParameter(p, 'kernel', 'normalized angle', in_fun);
            addParameter(p, 'approach', 'diffusion embedding', in_fun);
            addParameter(p, 'alignment', 'none', in_fun);
            addParameter(p, 'n_components', 10, @isnumeric);
            addParameter(p, 'random_state', nan);
            
            parse(p, varargin{:});
            R = p.Results;
            
            % Set the properties
            obj = obj.set( ...
                'kernel',       R.kernel, ...
                'approach',     R.approach, ...
                'alignment',    R.alignment, ...
                'random_state', R.random_state, ...
                'n_components', R.n_components);
        end
    end
    methods(Access = private)
        
        %% Private methods
        function obj = set(obj,varargin)
            % obj2 = SET(obj,varargin)
            %
            % Private function to set the properties of the BrainSpace
            % object.
            
            change_string = {};
            for ii = 1:2:numel(varargin)
                switch lower(varargin{ii})
                    case 'kernel'
                        if isa(varargin{ii+1},'function_handle')
                            obj.method.kernel = varargin{ii+1};
                            change_string{end+1} = ('Set the kernel to a custom function handle.');
                        else
                            switch lower(varargin{ii+1})
                                case {'none',''}
                                    obj.method.kernel = 'None';
                                case {'p','pearson'}
                                    obj.method.kernel = 'Pearson';
                                case {'sm','spearman'}
                                    obj.method.kernel = 'Spearman';
                                case {'g','gaussian'}
                                    obj.method.kernel = 'Gaussian';
                                case {'cs','cosine','cosine similarity','cossim','cosine_similarity','cosinesimilarity'}
                                    obj.method.kernel = 'Cosine Similarity';
                                case {'na','normalized angle','normalizedangle','normangle','normalized_angle'}
                                    obj.method.kernel = 'Normalized Angle';
                                otherwise
                                    error('Unknown kernel. Valid kernels are: ''none'', ''pearson'', ''spearman'', ''Gaussian'', ''cosine similarity'', and ''normalized angle''');
                            end
                            change_string{end+1} = (['Set the kernel to: ' obj.method.kernel '.']);
                        end
                        
                    case 'approach'
                        if isa(varargin{ii+1},'function_handle')
                            obj.method.approach = varargin{ii+1};
                            change_string{end+1} = ('Set the approach to a custom function handle.');
                        else
                            switch lower(varargin{ii+1})
                                case {'pca','principalcomponentanalysis','principal component analysis'}
                                    obj.method.approach = 'Principal Component Analysis';
                                case {'dm','diffusion embedding','diffusionembedding','diffemb'}
                                    obj.method.approach = 'Diffusion Embedding';
                                case {'le','laplacian eigenmap','laplacian eigenmaps','lapeig','laplacianeigenmaps','laplacianeigenmap'}
                                    obj.method.approach = 'Laplacian Eigenmap';
                                otherwise
                                    error('Unknown approach. Valid approaches are: ''principal component analysis'', ''diffusion embedding'', and ''laplacian eigenmap''');
                            end
                            change_string{end+1} = (['Set the approach to: ' obj.method.approach '.']);
                        end
                    case 'alignment'
                        if isa(varargin{ii+1},'function_handle')
                            obj.method.kernel = varargin{ii+1};
                            change_string{end+1} = ('Set the alignment to a custom function handle.');
                        else
                            switch lower(varargin{ii+1})
                                case {'','none'}
                                    obj.method.alignment = 'None';
                                case {'pa','procrustes','procrustes analysis','procrustesanalysis'}
                                    obj.method.alignment = 'Procrustes Analysis';
                                case {'ja','joint','jointalignment'}
                                    obj.method.alignment = 'Joint Alignment';
                            end
                            change_string{end+1} = (['Set the alignment to: ' obj.method.alignment '.']);
                        end
                        
                    case 'random_state'
                        obj.random_state = varargin{ii+1};
                        if ~isnan(varargin{ii+1})
                            change_string{end+1} = ['Set the random state initialization to: ' num2str(varargin{ii+1}) '.'];
                        else
                            change_string{end+1} = ['No random state initialization set.'];
                        end
                        
                    case 'n_components'
                        obj.method.n_components = varargin{ii+1};
                        change_string{end+1} = ['Set the number of requested components to: ' num2str(varargin{ii+1}) '.'];
                        
                    otherwise
                        error('Unknown property. Valid properties are: ''connectivitymatrix'', ''kernel'', ''approach'', and ''nullmodel''.');
                end
            end
            for ii = 1:numel(change_string)
                disp(change_string{ii})
            end
            disp(' ')
        end
        % -------------------------------------
        % -------------------------------------
        % -------------------------------------
        function kernel_data = kernels(obj,data,varargin)
            % Applies kernel to the data. Known kernels are "none", "Cosine
            % Similarity", and "Normalized Angle".
            p = inputParser;
            addParameter(p, 'sparsity', 90, @isnumeric);
            addParameter(p, 'tolerance', 1e-6, @isnumeric);
            addParameter(p, 'gamma', 1/size(data,1), @isnumeric);
            
            parse(p, varargin{:});
            kernel = obj.method.kernel;
            
            % If a custom function, just run the custom function.
            if isa(kernel,'function_handle')
                kernel_data = kernel(data);
                return
            end
            
<<<<<<< HEAD
            sparse_data = data .* bsxfun(@ge, data, prctile(data,p.Results.sparsity));
=======
            % Sparsify input data. 
            disp(['Running with sparsity parameter: ' num2str(p.Results.sparsity)]);
            sparse_data = data;
            sparse_data(data < prctile(data,p.Results.sparsity)) = 0; 
            
>>>>>>> bfb761fe
            switch kernel
                case 'None'
                    if p.Results.sparsity ~= 0
                        warning('Using a none kernel with a matrix sparsification will likely lead to an asymmetric matrix. Consider setting the sparsity parameter to 0.');
                    end
                    kernel_data = sparse_data;
                case {'Pearson','Spearman'}
                    kernel_data = corr(sparse_data,'type',kernel);
                case 'Gaussian'
                    disp(['Running with gamma parameter: ' num2str(p.Results.gamma) '.']);
                    kernel_data = exp(-p.Results.gamma .* squareform(pdist(sparse_data').^2));
                case {'Cosine Similarity','Normalized Angle'}
                    cosine_similarity = 1-squareform(pdist(sparse_data','cosine'));
                    switch kernel
                        case 'Cosine Similarity'
                            kernel_data = cosine_similarity;
                        case 'Normalized Angle'
                            kernel_data = 1-acos(cosine_similarity)/pi;
                    end
                otherwise
                    error('Unknown kernel method');
            end
            
            % Check for negative numbers.
            if any(kernel_data(:) < 0)
                disp('Found negative numbers in the kernel matrix. These will be set to zero.');
                kernel_data(kernel_data < 0) = 0; 
            end
            
            % Check for vectors of zeros. 
            if any(all(kernel_data == 0))
                error(['After thresholding, a complete vector in the kernel ' ...
                    'matrix consists of zeros. Consider using a kernel that ' ...
                    'does not allow for negative numbers (e.g. normalized angle).']); 
            end
            
            if ~issymmetric(kernel_data)
                if max(max(abs(kernel_data - kernel_data'))) < p.Results.tolerance
                    kernel_data = tril(kernel_data) + tril(kernel_data,-1)';
                else
                    error('Asymmetry in the affinity matrix is too large. Increase the tolerance. Alternatively, are you using a ''none'' kernel with a non-zero sparsity parameter? This may result in errors.');
                end
            end
        end
        % -------------------------------------
        % -------------------------------------
        % -------------------------------------
        function [embedding, lambda] = approaches(obj, data, varargin)
            % [embedding, result] = approaches(obj, data, varargin)
            %
            % Computes the embedded data. This function should not be
            % called directly; it should only be called from the
            % run_analysis method
            %% Check input arguments.
            
            p = inputParser;
            addParameter(p, 'alpha'         , 0.5       , @isnumeric    );
            addParameter(p, 'diffusion_time' , 0         , @isnumeric    );
            
            % Parse the input
            parse(p, varargin{:});
            in = p.Results;
            
            % If a custom function, just run the custom function.
            if isa(obj.method.approach,'function_handle')
                embedding = obj.method.approach(data);
                return
            end
            
            if ~issymmetric(data)
                if max(max(abs(data - data'))) > eps % floating point issues. 
                    error('Affinity matrix is not symmetric.')
                else
                    data = tril(data) + tril(data,-1)'; % Attempt to force symmetry
                end
            end
            
            % Check if the graph is connected. Large matrices may remain
            % floating point asymmetric despite the above check, so only
            % use lower.
            if ~all(conncomp(graph(abs(data),'lower')) == 1) 
                error('Graph is not connected.')
            end
            
            %% Embedding.
            % Set the random state for reproducibility.
            if ~isnan(obj.random_state) 
                rng(obj.random_state)
            end
            
            % Run manifold learning
            switch obj.method.approach
                case 'Principal Component Analysis'
                    [~, embedding, ~, ~, lambda] = pca(data);
                    embedding = embedding(:,1:obj.method.n_components);
                case 'Laplacian Eigenmap'
                    disp(['Requested ' num2str(obj.method.n_components) ' components.']);
                    [embedding, lambda] = laplacian_eigenmaps(data, obj.method.n_components);
                case 'Diffusion Embedding'
                    disp(['Running with alpha parameter: ' num2str(in.alpha)]);
                    disp(['Running with diffusion time: ' num2str(in.diffusion_time)]);
                    [embedding, lambda] = diffusion_mapping(data, obj.method.n_components, in.alpha, in.diffusion_time);
                otherwise
                    error('Unknown manifold technique.');
            end
        end
    end
end<|MERGE_RESOLUTION|>--- conflicted
+++ resolved
@@ -182,15 +182,11 @@
                 return
             end
             
-<<<<<<< HEAD
-            sparse_data = data .* bsxfun(@ge, data, prctile(data,p.Results.sparsity));
-=======
             % Sparsify input data. 
             disp(['Running with sparsity parameter: ' num2str(p.Results.sparsity)]);
             sparse_data = data;
-            sparse_data(data < prctile(data,p.Results.sparsity)) = 0; 
-            
->>>>>>> bfb761fe
+            sparse_data(data <= prctile(data,p.Results.sparsity)) = 0; 
+            
             switch kernel
                 case 'None'
                     if p.Results.sparsity ~= 0
